import React, { useCallback } from 'react';
import { useRecoilValue } from 'recoil';
import { useNavigate } from 'react-router-dom';
import { useQueryClient } from '@tanstack/react-query';
import { QueryKeys, Constants } from 'librechat-data-provider';
import type { TMessage, TStartupConfig } from 'librechat-data-provider';
import { NewChatIcon, MobileSidebar, Sidebar } from '~/components/svg';
import { getDefaultModelSpec, getModelSpecPreset } from '~/utils';
import { TooltipAnchor, Button } from '~/components/ui';
import { useLocalize, useNewConvo } from '~/hooks';
import store from '~/store';

<<<<<<< HEAD
const NewChatButtonIcon = ({ conversation }: { conversation: TConversation | null }) => {
  const searchQuery = useRecoilValue(store.searchQuery);
  const { data: endpointsConfig } = useGetEndpointsQuery();

  if (searchQuery) {
    return (
      <div className="shadow-stroke relative flex h-7 w-7 items-center justify-center rounded-full bg-white text-black dark:bg-white">
        <Search className="h-5 w-5" />
      </div>
    );
  }

  let { endpoint = '' } = conversation ?? {};
  // const iconURL = conversation?.iconURL ?? '';
  const iconURL = 'http://localhost:3080/assets/logo.png';
  endpoint = getIconEndpoint({ endpointsConfig, iconURL, endpoint });

  const endpointType = getEndpointField(endpointsConfig, endpoint, 'type');
  const endpointIconURL = getEndpointField(endpointsConfig, endpoint, 'iconURL');
  const iconKey = getIconKey({ endpoint, endpointsConfig, endpointType, endpointIconURL });
  const Icon = icons[iconKey];

  return (
    <div className="h-7 w-7 flex-shrink-0">
      {iconURL && iconURL.includes('http') ? (
        <ConvoIconURL
          iconURL={iconURL}
          modelLabel={conversation?.chatGptLabel ?? conversation?.modelLabel ?? ''}
          endpointIconURL={iconURL}
          context="nav"
        />
      ) : (
        <div className="shadow-stroke relative flex h-full items-center justify-center rounded-full bg-white text-black">
          {endpoint && Icon != null && (
            <Icon
              size={41}
              context="nav"
              className="h-2/3 w-2/3"
              endpoint={endpoint}
              endpointType={endpointType}
              iconURL={endpointIconURL}
            />
          )}
        </div>
      )}
    </div>
  );
};

=======
>>>>>>> f556aaea
export default function NewChat({
  index = 0,
  toggleNav,
  subHeaders,
  isSmallScreen,
  headerButtons,
}: {
  index?: number;
  toggleNav: () => void;
  isSmallScreen?: boolean;
  subHeaders?: React.ReactNode;
  headerButtons?: React.ReactNode;
}) {
  const queryClient = useQueryClient();
  /** Note: this component needs an explicit index passed if using more than one */
  const { newConversation: newConvo } = useNewConvo(index);
  const navigate = useNavigate();
  const localize = useLocalize();
  const { conversation } = store.useCreateConversationAtom(index);

  const clickHandler: React.MouseEventHandler<HTMLButtonElement> = useCallback(
    (e) => {
      if (e.button === 0 && (e.ctrlKey || e.metaKey)) {
        window.open('/c/new', '_blank');
        return;
      }
      queryClient.setQueryData<TMessage[]>(
        [QueryKeys.messages, conversation?.conversationId ?? Constants.NEW_CONVO],
        [],
      );
      queryClient.invalidateQueries([QueryKeys.messages]);
      newConvo();
      navigate('/c/new', { state: { focusChat: true } });
      if (isSmallScreen) {
        toggleNav();
      }
    },
    [queryClient, conversation, newConvo, navigate, toggleNav, isSmallScreen],
  );

  return (
    <>
      <div className="flex items-center justify-between py-[2px] md:py-2">
        <TooltipAnchor
          description={localize('com_nav_close_sidebar')}
          render={
            <Button
              size="icon"
              variant="outline"
              data-testid="close-sidebar-button"
              aria-label={localize('com_nav_close_sidebar')}
              className="rounded-full border-none bg-transparent p-2 hover:bg-surface-hover md:rounded-xl"
              onClick={toggleNav}
            >
              <Sidebar className="max-md:hidden" />
              <MobileSidebar className="m-1 inline-flex size-10 items-center justify-center md:hidden" />
            </Button>
          }
        />
        <div className="flex">
          {headerButtons}
          <TooltipAnchor
            description={localize('com_ui_new_chat')}
            render={
              <Button
                size="icon"
                variant="outline"
                data-testid="nav-new-chat-button"
                aria-label={localize('com_ui_new_chat')}
                className="rounded-full border-none bg-transparent p-2 hover:bg-surface-hover md:rounded-xl"
                onClick={clickHandler}
              >
                <NewChatIcon className="icon-md md:h-6 md:w-6" />
              </Button>
            }
          />
        </div>
      </div>
      {subHeaders != null ? subHeaders : null}
    </>
  );
}<|MERGE_RESOLUTION|>--- conflicted
+++ resolved
@@ -10,7 +10,6 @@
 import { useLocalize, useNewConvo } from '~/hooks';
 import store from '~/store';
 
-<<<<<<< HEAD
 const NewChatButtonIcon = ({ conversation }: { conversation: TConversation | null }) => {
   const searchQuery = useRecoilValue(store.searchQuery);
   const { data: endpointsConfig } = useGetEndpointsQuery();
@@ -60,8 +59,6 @@
   );
 };
 
-=======
->>>>>>> f556aaea
 export default function NewChat({
   index = 0,
   toggleNav,
