// eslint-disable-next-line @typescript-eslint/ban-ts-comment
// @ts-nocheck
const path = require('path');
const { execSync } = require('child_process');
const { askQuestion, isDockerRunning, deleteNodeModules, silentExit } = require('./helpers');

const config = {
  bun: process.argv.includes('-b'),
  local: process.argv.includes('-l'),
  docker: process.argv.includes('-d'),
  singleCompose: process.argv.includes('-s'),
  useSudo: process.argv.includes('--sudo'),
  skipGit: process.argv.includes('-g'),
};

// Set the directories
const rootDir = path.resolve(__dirname, '..');
const directories = [
  rootDir,
  path.resolve(rootDir, 'packages', 'data-provider'),
  path.resolve(rootDir, 'packages', 'data-schemas'),
  path.resolve(rootDir, 'packages', 'api'),
  path.resolve(rootDir, 'client'),
  path.resolve(rootDir, 'api'),
];

async function updateConfigWithWizard() {
  if (!config.docker && !config.singleCompose) {
    config.docker = (await askQuestion('Are you using Docker? (y/n): '))
      .toLowerCase()
      .startsWith('y');
  }

  if (config.docker && !config.singleCompose) {
    config.singleCompose = !(
      await askQuestion('Are you using the default docker-compose file? (y/n): ')
    )
      .toLowerCase()
      .startsWith('y');
  }
}

async function validateDockerRunning() {
  if (!config.docker && config.singleCompose) {
    config.docker = true;
  }

  if (config.docker && !isDockerRunning()) {
    console.red(
      'Error: Docker is not running. You will need to start Docker Desktop or if using linux/mac, run `sudo systemctl start docker`',
    );
    silentExit(1);
  }
}

(async () => {
  const showWizard = !config.local && !config.docker && !config.singleCompose;

  if (showWizard) {
    await updateConfigWithWizard();
  }

  console.green(
    'Starting update script, this may take a minute or two depending on your system and network.',
  );

  await validateDockerRunning();
  const { docker, singleCompose, useSudo, skipGit, bun } = config;
  const sudo = useSudo ? 'sudo ' : '';
  if (!skipGit) {
    // Fetch latest repo
    console.purple('Fetching the latest repo...');
    execSync('git fetch origin', { stdio: 'inherit' });

    // Switch to main branch
    console.purple('Switching to main branch...');
    execSync('git checkout main', { stdio: 'inherit' });

    // Git pull origin main
    console.purple('Pulling the latest code from main...');
    execSync('git pull origin main', { stdio: 'inherit' });
  }

  if (docker) {
    console.purple('Removing previously made Docker container...');
    const downCommand = `${sudo}docker compose ${
      singleCompose ? '-f ./docs/dev/single-compose.yml ' : ''
    }down`;
    console.orange(downCommand);
    execSync(downCommand, { stdio: 'inherit' });
    console.purple('Pruning all Michael AI Docker images...');

    const imageName = singleCompose ? 'librechat_single' : 'librechat';
    try {
      execSync(`${sudo}docker rmi ${imageName}:latest`, { stdio: 'inherit' });
    } catch (e) {
      console.purple('Failed to remove Docker image librechat:latest. It might not exist.');
    }
    console.purple('Removing all unused dangling Docker images...');
    execSync(`${sudo}docker image prune -f`, { stdio: 'inherit' });
    console.purple('Building new Michael AI image...');
    const buildCommand = `${sudo}docker compose ${
      singleCompose ? '-f ./docs/dev/single-compose.yml ' : ''
    }build --no-cache`;
    console.orange(buildCommand);
    execSync(buildCommand, { stdio: 'inherit' });
  } else {
    // Delete all node_modules
    directories.forEach(deleteNodeModules);

    // Run npm cache clean --force
    console.purple('Cleaning npm cache...');
    execSync('npm cache clean --force', { stdio: 'inherit' });

    // Install dependencies
    console.purple('Installing dependencies...');
    execSync('npm ci', { stdio: 'inherit' });

    // Build client-side code
    console.purple('Building frontend...');
    execSync(bun ? 'bun b:client' : 'npm run frontend', { stdio: 'inherit' });
  }

  let startCommand = 'npm run backend';
  if (docker) {
    startCommand = `${sudo}docker compose ${
      singleCompose ? '-f ./docs/dev/single-compose.yml ' : ''
    }up`;
  }
  console.green('Your Michael AI app is now up to date! Start the app with the following command:');
  console.purple(startCommand);
  console.orange(
<<<<<<< HEAD
    'Note: it\'s also recommended to clear your browser cookies and localStorage for Michael AI to assure a fully clean installation.',
=======
    "Note: it's also recommended to clear your browser cookies and localStorage for LibreChat to assure a fully clean installation.",
>>>>>>> 0103b4b0
  );
  console.orange("Also: Don't worry, your data is safe :)");
})();<|MERGE_RESOLUTION|>--- conflicted
+++ resolved
@@ -130,11 +130,7 @@
   console.green('Your Michael AI app is now up to date! Start the app with the following command:');
   console.purple(startCommand);
   console.orange(
-<<<<<<< HEAD
-    'Note: it\'s also recommended to clear your browser cookies and localStorage for Michael AI to assure a fully clean installation.',
-=======
     "Note: it's also recommended to clear your browser cookies and localStorage for LibreChat to assure a fully clean installation.",
->>>>>>> 0103b4b0
   );
   console.orange("Also: Don't worry, your data is safe :)");
 })();